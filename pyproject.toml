[project]
name = "jupyter-ai-personas"
version = "0.1.0"
description = "Enhancing Jupyter AI with Personas"
readme = "README.md"
authors = [
    { name = "S R Das", email = "srdas@scu.edu" }
]
requires-python = ">=3.9"

dependencies = [
    "jupyter_ai>=3.0.0a1"
]

[project.optional-dependencies]
finance = [
    "boto3",
    "lancedb", 
    "tantivy", 
    "pypdf", 
    "faiss-cpu",
    "duckdb",
    "numpy",
    "pandas",
    "scikit-learn",
    "scipy",
    "mcp",
    "agno",
    "duckduckgo-search",
    "ddgs",
    "matplotlib",
    "statsmodels",
    "yfinance",
    "openai"
]
emoji = [
    "emoji",
    "langchain-aws"
]

software_team = [ 
    "agno",
    "boto3",
    "langchain",
   ]

<<<<<<< HEAD
data_analytics = [
    "agno",
    "boto3",
    "pandas",
    "numpy",
    "matplotlib",
    "jupyter",
    "ipython",
    "seaborn"
]

all = ["jupyter-ai-personas[finance,emoji,software_team,data_analytics]"]
=======

pr_review = [
    "agno",
    "boto3",
    "pygithub",
    ]

all = ["jupyter-ai-personas[finance,emoji,software_team,pr_review]"]
>>>>>>> 5368de3e

[build-system]
requires = ["hatchling"]
build-backend = "hatchling.build"

[project.entry-points."jupyter_ai.personas"]
finance_persona = "jupyter_ai_personas.finance_persona.persona:FinancePersona"
emoji_persona = "jupyter_ai_personas.emoji_persona.persona:EmojiPersona"
software_team_persona = "jupyter_ai_personas.software_team_persona.persona:SoftwareTeamPersona"
<<<<<<< HEAD
data_analytics_persona = "jupyter_ai_personas.data_analytics_persona.persona:DataAnalyticsTeam"
=======
pr_review_persona = "jupyter_ai_personas.pr_review_persona.persona:PRReviewPersona"
>>>>>>> 5368de3e
<|MERGE_RESOLUTION|>--- conflicted
+++ resolved
@@ -44,7 +44,13 @@
     "langchain",
    ]
 
-<<<<<<< HEAD
+
+pr_review = [
+    "agno",
+    "boto3",
+    "pygithub",
+    ]
+
 data_analytics = [
     "agno",
     "boto3",
@@ -56,17 +62,7 @@
     "seaborn"
 ]
 
-all = ["jupyter-ai-personas[finance,emoji,software_team,data_analytics]"]
-=======
-
-pr_review = [
-    "agno",
-    "boto3",
-    "pygithub",
-    ]
-
-all = ["jupyter-ai-personas[finance,emoji,software_team,pr_review]"]
->>>>>>> 5368de3e
+all = ["jupyter-ai-personas[finance,emoji,software_team,data_analytics,pr_review]"]
 
 [build-system]
 requires = ["hatchling"]
@@ -76,8 +72,5 @@
 finance_persona = "jupyter_ai_personas.finance_persona.persona:FinancePersona"
 emoji_persona = "jupyter_ai_personas.emoji_persona.persona:EmojiPersona"
 software_team_persona = "jupyter_ai_personas.software_team_persona.persona:SoftwareTeamPersona"
-<<<<<<< HEAD
 data_analytics_persona = "jupyter_ai_personas.data_analytics_persona.persona:DataAnalyticsTeam"
-=======
-pr_review_persona = "jupyter_ai_personas.pr_review_persona.persona:PRReviewPersona"
->>>>>>> 5368de3e
+pr_review_persona = "jupyter_ai_personas.pr_review_persona.persona:PRReviewPersona"